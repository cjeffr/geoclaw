--- conflicted
+++ resolved
@@ -129,11 +129,6 @@
 
     elif clawdata.output_style == 3:
         # Output every iout timesteps with a total of ntot time steps:
-<<<<<<< HEAD
-        iout = 1
-        ntot = 10
-        clawdata.iout = [iout, ntot]
-=======
         clawdata.output_step_interval = 1
         clawdata.total_steps = 1
         clawdata.output_t0 = True
@@ -144,7 +139,6 @@
     clawdata.output_q_components = 'all'   # could be list such as [True,True]
     clawdata.output_aux_components = 'none'  # could be list
     clawdata.output_aux_onlyonce = True    # output aux arrays only at t0
->>>>>>> b69bed1c
 
 
 
