--- conflicted
+++ resolved
@@ -389,14 +389,6 @@
     # for fixed grids append lines of the form
     # [t1,t2,noutput,x1,x2,y1,y2,xpoints,ypoints,\
     #  ioutarrivaltimes,ioutsurfacemax]
-<<<<<<< HEAD
-=======
-    
-    # == Multilayer ==
-    geodata.num_layers = 1
-    geodata.rho = 1.0
-    geodata.richardson_tolerance = 0.95
->>>>>>> 22df0040
 
     return rundata
     # end of function setgeo
