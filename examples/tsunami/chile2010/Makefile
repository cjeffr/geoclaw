--- conflicted
+++ resolved
@@ -21,26 +21,12 @@
 RESTART = False
 
 # Environment variable FC should be set to fortran compiler, e.g. gfortran
-<<<<<<< HEAD
 FC ?= gfortran
 FFLAGS ?=   -fbounds-check -ffpe-trap=invalid,overflow,zero  -fopenmp -O2
-=======
-FC = gfortran
-FFLAGS =   -fbounds-check -ffpe-trap=invalid,overflow,zero  -fopenmp -O2
->>>>>>> cba28093
 
 #FC = ifort
 #FFLAGS = -O2 -openmp  -C -CB -CU -check all -traceback -fpe0 -ftrapuv -fp-model precise
 #FFLAGS =  -C -CB -CU -fpe1 -ftrapuv  -O2 -fp-model precise -openmp
-<<<<<<< HEAD
-=======
-
-#FC ?= gfortran
-#FFLAGS ?=   -fbounds-check -ffpe-trap=invalid,overflow,zero  -fopenmp -g
->>>>>>> cba28093
-
-#FC ?= gfortran
-#FFLAGS ?=   -fbounds-check -ffpe-trap=invalid,overflow,zero  -fopenmp -g
 
 # ---------------------------------
 # List of sources for this program:
