"""
Module to set up run time parameters for Clawpack.

The values set in the function setrun are then written out to data files
that will be read in by the Fortran code.

"""

from __future__ import absolute_import
from __future__ import print_function
import os
import numpy as np


try:
    CLAW = os.environ['CLAW']
except:
    raise Exception("*** Must first set CLAW enviornment variable")

# Scratch directory for storing topo and dtopo files:
scratch_dir = os.path.join(CLAW, 'geoclaw', 'scratch')


#------------------------------
def setrun(claw_pkg='geoclaw'):
#------------------------------

    """
    Define the parameters used for running Clawpack.

    INPUT:
        claw_pkg expected to be "geoclaw" for this setrun.

    OUTPUT:
        rundata - object of class ClawRunData

    """

    from clawpack.clawutil import data

    assert claw_pkg.lower() == 'geoclaw',  "Expected claw_pkg = 'geoclaw'"

    num_dim = 2
    rundata = data.ClawRunData(claw_pkg, num_dim)


    #------------------------------------------------------------------
    # Problem-specific parameters to be written to setprob.data:
    #------------------------------------------------------------------
    
    #probdata = rundata.new_UserData(name='probdata',fname='setprob.data')


    #------------------------------------------------------------------
    # GeoClaw specific parameters:
    #------------------------------------------------------------------
    rundata = setgeo(rundata)

    #------------------------------------------------------------------
    # Standard Clawpack parameters to be written to claw.data:
    #   (or to amr2ez.data for AMR)
    #------------------------------------------------------------------
    clawdata = rundata.clawdata  # initialized when rundata instantiated


    # Set single grid parameters first.
    # See below for AMR parameters.


    # ---------------
    # Spatial domain:
    # ---------------

    # Number of space dimensions:
    clawdata.num_dim = num_dim

    # Lower and upper edge of computational domain:
    clawdata.lower[0] = -120.0      # west longitude
    clawdata.upper[0] = -60.0       # east longitude

    clawdata.lower[1] = -60.0       # south latitude
    clawdata.upper[1] = 0.0         # north latitude



    # Number of grid cells: Coarsest grid
    clawdata.num_cells[0] = 120
    clawdata.num_cells[1] = 120

    # ---------------
    # Size of system:
    # ---------------

    # Number of equations in the system:
    clawdata.num_eqn = 3

    # Number of auxiliary variables in the aux array (initialized in setaux)
    clawdata.num_aux = 3

    # Index of aux array corresponding to capacity function, if there is one:
    clawdata.capa_index = 2

    
    
    # -------------
    # Initial time:
    # -------------

    clawdata.t0 = 0.0


    # Restart from checkpoint file of a previous run?
    # If restarting, t0 above should be from original run, and the
    # restart_file 'fort.chkNNNNN' specified below should be in 
    # the OUTDIR indicated in Makefile.

    clawdata.restart = False              # True to restart from prior results
    clawdata.restart_file = 'fort.chk00096'  # File to use for restart data

    # -------------
    # Output times:
    #--------------

    # Specify at what times the results should be written to fort.q files.
    # Note that the time integration stops after the final output time.
    # The solution at initial time t0 is always written in addition.

    clawdata.output_style = 1

    if clawdata.output_style==1:
        # Output nout frames at equally spaced times up to tfinal:
        clawdata.num_output_times = 48
        clawdata.tfinal = 6*3600.
        clawdata.output_t0 = True  # output at initial (or restart) time?

    elif clawdata.output_style == 2:
        # Specify a list of output times.
        clawdata.output_times = [0.5, 1.0]

    elif clawdata.output_style == 3:
        # Output every iout timesteps with a total of ntot time steps:
        clawdata.output_step_interval = 1
        clawdata.total_steps = 5
        clawdata.output_t0 = True
        

    clawdata.output_format = 'binary'      # 'binary' for adjoint

    clawdata.output_q_components = 'all'   # need all
    clawdata.output_aux_components = 'none'  # eta=h+B is in q
    clawdata.output_aux_onlyonce = False    # output aux arrays each frame



    # ---------------------------------------------------
    # Verbosity of messages to screen during integration:
    # ---------------------------------------------------

    # The current t, dt, and cfl will be printed every time step
    # at AMR levels <= verbosity.  Set verbosity = 0 for no printing.
    #   (E.g. verbosity == 2 means print only on levels 1 and 2.)
    clawdata.verbosity = 1



    # --------------
    # Time stepping:
    # --------------

    # if dt_variable==1: variable time steps used based on cfl_desired,
    # if dt_variable==0: fixed time steps dt = dt_initial will always be used.
    clawdata.dt_variable = True

    # Initial time step for variable dt.
    # If dt_variable==0 then dt=dt_initial for all steps:
    clawdata.dt_initial = 0.2

    # Max time step to be allowed if variable dt used:
    clawdata.dt_max = 1e+99

    # Desired Courant number if variable dt used, and max to allow without
    # retaking step with a smaller dt:
    clawdata.cfl_desired = 0.75
    clawdata.cfl_max = 1.0

    # Maximum number of time steps to allow between output times:
    clawdata.steps_max = 5000




    # ------------------
    # Method to be used:
    # ------------------

    # Order of accuracy:  1 => Godunov,  2 => Lax-Wendroff plus limiters
    clawdata.order = 2
    
    # Use dimensional splitting? (not yet available for AMR)
    clawdata.dimensional_split = 'unsplit'
    
    # For unsplit method, transverse_waves can be 
    #  0 or 'none'      ==> donor cell (only normal solver used)
    #  1 or 'increment' ==> corner transport of waves
    #  2 or 'all'       ==> corner transport of 2nd order corrections too
    clawdata.transverse_waves = 2

    # Number of waves in the Riemann solution:
    clawdata.num_waves = 2   # only 2 in linearized adjoint
    
    # List of limiters to use for each wave family:  
    # Required:  len(limiter) == num_waves
    # Some options:
    #   0 or 'none'     ==> no limiter (Lax-Wendroff)
    #   1 or 'minmod'   ==> minmod
    #   2 or 'superbee' ==> superbee
    #   3 or 'mc'       ==> MC limiter
    #   4 or 'vanleer'  ==> van Leer
    clawdata.limiter = ['mc', 'mc']

    clawdata.use_fwaves = False    # True ==> use f-wave version of algorithms
    
    # Source terms splitting:
    #   src_split == 0 or 'none'    ==> no source term (src routine never called)
    #   src_split == 1 or 'godunov' ==> Godunov (1st order) splitting used, 
    #   src_split == 2 or 'strang'  ==> Strang (2nd order) splitting used,  not recommended.
    clawdata.source_split = 'godunov'


    # --------------------
    # Boundary conditions:
    # --------------------

    # Number of ghost cells (usually 2)
    clawdata.num_ghost = 2

    # Choice of BCs at xlower and xupper:
    #   0 => user specified (must modify bcN.f to use this option)
    #   1 => extrapolation (non-reflecting outflow)
    #   2 => periodic (must specify this at both boundaries)
    #   3 => solid wall for systems where q(2) is normal velocity

    clawdata.bc_lower[0] = 'extrap'
    clawdata.bc_upper[0] = 'extrap'

    clawdata.bc_lower[1] = 'extrap'
    clawdata.bc_upper[1] = 'extrap'



    # --------------
    # Checkpointing:
    # --------------

    # Specify when checkpoint files should be created that can be
    # used to restart a computation.

    clawdata.checkpt_style = 0

    if clawdata.checkpt_style == 0:
        # Do not checkpoint at all
        pass

    elif clawdata.checkpt_style == 1:
        # Checkpoint only at tfinal.
        pass

    elif clawdata.checkpt_style == 2:
        # Specify a list of checkpoint times.  
        clawdata.checkpt_times = np.linspace(0,6*3600,73)

    elif clawdata.checkpt_style == 3:
        # Checkpoint every checkpt_interval timesteps (on Level 1)
        # and at the final time.
        clawdata.checkpt_interval = 10


    # ---------------
    # AMR parameters:
    # ---------------
    amrdata = rundata.amrdata

    # max number of refinement levels:
    amrdata.amr_levels_max = 2

    # List of refinement ratios at each level (length at least mxnest-1)
    amrdata.refinement_ratios_x = [2,6]
    amrdata.refinement_ratios_y = [2,6]
    amrdata.refinement_ratios_t = [2,6]


    # Specify type of each aux variable in amrdata.auxtype.
    # This must be a list of length maux, each element of which is one of:
    #   'center',  'capacity', 'xleft', or 'yleft'  (see documentation).

    amrdata.aux_type = ['center','capacity','yleft']


    # Flag using refinement routine flag2refine rather than richardson error
    amrdata.flag_richardson = False    # use Richardson?
    amrdata.flag_richardson_tol = 0.002  # Richardson tolerance
    amrdata.flag2refine = True

    # steps to take on each level L between regriddings of level L+1:
    amrdata.regrid_interval = 3

    # width of buffer zone around flagged points:
    # (typically the same as regrid_interval so waves don't escape):
    amrdata.regrid_buffer_width  = 2

    # clustering alg. cutoff for (# flagged pts) / (total # of cells refined)
    # (closer to 1.0 => more small grids may be needed to cover flagged cells)
    amrdata.clustering_cutoff = 0.700000

    # print info about each regridding up to this level:
    amrdata.verbosity_regrid = 0  

    #  ----- For developers ----- 
    # Toggle debugging print statements:
    amrdata.dprint = False      # print domain flags
    amrdata.eprint = False      # print err est flags
    amrdata.edebug = False      # even more err est flags
    amrdata.gprint = False      # grid bisection/clustering
    amrdata.nprint = False      # proper nesting output
    amrdata.pprint = False      # proj. of tagged points
    amrdata.rprint = False      # print regridding summary
    amrdata.sprint = False      # space/memory output
    amrdata.tprint = True       # time step reporting each level
    amrdata.uprint = False      # update/upbnd reporting
    
    # More AMR parameters can be set -- see the defaults in pyclaw/data.py

    # ---------------
    # Regions:
    # ---------------
    rundata.regiondata.regions = []
    # to specify regions of refinement append lines of the form
    #  [minlevel,maxlevel,t1,t2,x1,x2,y1,y2]


    # ---------------
    # NEW flagregions
    # ---------------

    flagregions = rundata.flagregiondata.flagregions  # initialized to []

    # now append as many flagregions as desired to this list:
    from clawpack.amrclaw.data import FlagRegion

    # allow 2 levels anywhere:
    flagregion = FlagRegion(num_dim=2)
    flagregion.name = 'Region_domain'
    flagregion.minlevel = 1
    flagregion.maxlevel = 2
    flagregion.t1 = 0.
    flagregion.t2 = 1e9
    flagregion.spatial_region_type = 1  # Rectangle
    flagregion.spatial_region = [-120,-60,-60,0]
    flagregions.append(flagregion)

    # force 2 levels initially around qinit hump for adjoint:
    flagregion = FlagRegion(num_dim=2)
    flagregion.name = 'Region_qinit'
    flagregion.minlevel = 2
    flagregion.maxlevel = 2
    flagregion.t1 = 0.
    flagregion.t2 = 1800.
    flagregion.spatial_region_type = 1  # Rectangle
    flagregion.spatial_region = [-90,-82,-19,-16]
    flagregions.append(flagregion)


    # ---------------
    # Gauges:
    # ---------------
    rundata.gaugedata.gauges = []
    # for gauges append lines of the form  [gaugeno, x, y, t1, t2]
    

    return rundata
    # end of function setrun
    # ----------------------


#-------------------
def setgeo(rundata):
#-------------------
    """
    Set GeoClaw specific runtime parameters.
    For documentation see ....
    """

    try:
        geo_data = rundata.geo_data
    except:
        print("*** Error, this rundata has no geo_data attribute")
        raise AttributeError("Missing geo_data attribute")
       
    # == Physics ==
    geo_data.gravity = 9.81
    geo_data.coordinate_system = 2
    geo_data.earth_radius = 6367.5e3

    # == Forcing Options
    geo_data.coriolis_forcing = False

    # == Algorithm and Initial Conditions ==
    geo_data.sea_level = 0.0
    geo_data.dry_tolerance = 1.e-3
    geo_data.friction_forcing = True
    geo_data.manning_coefficient =.025
    geo_data.friction_depth = 1e6

    # Refinement settings
    refinement_data = rundata.refinement_data
    refinement_data.variable_dt_refinement_ratios = True
<<<<<<< HEAD
    refinement_data.wave_tolerance = 1.e-4
    refinement_data.deep_depth = 1e2
    refinement_data.max_level_deep = 3
=======
    refinement_data.wave_tolerance = 1.e-1
>>>>>>> 3b17a37c

    # == settopo.data values ==
    topo_data = rundata.topo_data
    # for topography, append lines of the form
    #    [topotype, fname]
    topo_path = os.path.join(scratch_dir, 'etopo10min120W60W60S0S.asc')
    topo_data.topofiles.append([2, topo_path])

    # == setdtopo.data values ==
    dtopo_data = rundata.dtopo_data
    # for moving topography, append lines of the form :   (<= 1 allowed for now!)
    #   [topotype, fname]


    # == setqinit.data values ==
    rundata.qinit_data.qinit_type = 4
    rundata.qinit_data.qinitfiles = []
    # for qinit perturbations, append lines of the form: (<= 1 allowed for now!)
    #   [fname]
    rundata.qinit_data.qinitfiles.append(['hump.xyz'])


    # == setfixedgrids.data values ==
    fixed_grids = rundata.fixed_grid_data
    # for fixed grids append lines of the form
    # [t1,t2,noutput,x1,x2,y1,y2,xpoints,ypoints,\
    #  ioutarrivaltimes,ioutsurfacemax]

    return rundata
    # end of function setgeo
    # ----------------------



if __name__ == '__main__':
    # Set up run-time parameters and write all data files.
    import sys
    rundata = setrun(*sys.argv[1:])
    rundata.write()
<|MERGE_RESOLUTION|>--- conflicted
+++ resolved
@@ -414,13 +414,7 @@
     # Refinement settings
     refinement_data = rundata.refinement_data
     refinement_data.variable_dt_refinement_ratios = True
-<<<<<<< HEAD
-    refinement_data.wave_tolerance = 1.e-4
-    refinement_data.deep_depth = 1e2
-    refinement_data.max_level_deep = 3
-=======
     refinement_data.wave_tolerance = 1.e-1
->>>>>>> 3b17a37c
 
     # == settopo.data values ==
     topo_data = rundata.topo_data
