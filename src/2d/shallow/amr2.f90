!
!  Use adaptive mesh refinement to solve the hyperbolic 2-d equation:
!
!              u  +  f(u)    + g(u)   = 0
!               t         x        y
!
! or the more general non-conservation law form:
!              u  +  A u     + B u    = 0
!               t         x        y
!
!  using the wave propagation method as in CLAWPACK in combination
!  with the locally uniform embedded grids of AMR.
!
!  Estimate error with Richardson extrap. (in errest.f)
!  + gradient checking (in errsp.f).  Initial conditions set
!  in (qinit.f), b.c.'s in (physbd.f).
!
!  Specify rectangular domain from
!           (xlower,ylower) to (xupper,yupper).
!
!
! =========================================================================
!
!  This software is made available for research and instructional use only.
!  You may copy and use this software without charge for these non-commercial
!  purposes, provided that the copyright notice and associated text is
!  reproduced on all copies.  For all other uses (including distribution of
!  modified versions), please contact the author at the address given below.
!
!  *** This software is made available "as is" without any assurance that it
!  *** will work for your purposes.  The software may in fact have defects, so
!  *** use the software at your own risk.
!
!  --------------------------------------
!    AMRCLAW Version 5.0,  2012
!    Homepage: http://www.clawpack.org
!  --------------------------------------
!
!   Authors:
!
!             Marsha J. Berger
!             Courant Institute of Mathematical Sciences
!             New York University
!             251 Mercer St.
!             New York, NY 10012
!             berger@cims.nyu.edu
!
!             Randall J. LeVeque
!             Applied Mathematics
!             Box 352420
!             University of Washington,
!             Seattle, WA 98195-2420
!             rjl@uw.edu
!
! =========================================================================
program amr2

    use amr_module, only: dbugunit, parmunit, outunit, inunit, matunit
    use amr_module, only: mxnest, rinfinity, iinfinity
    use amr_module, only: xupper, yupper, xlower, ylower
    use amr_module, only: hxposs, hyposs, intratx, intraty, kratio
    use amr_module, only: cfl, cflv1, cflmax, evol

    use amr_module, only: checkpt_style, checkpt_interval, tchk, nchkpt
    use amr_module, only: rstfile

    use amr_module, only: max1d, maxvar, maxlv

    use amr_module, only: method, mthlim, use_fwaves, numgrids
    use amr_module, only: nghost, mwaves, mcapa, auxtype
    use amr_module, only: tol, tolsp, flag_richardson, flag_gradient

    use amr_module, only: nghost, mthbc
    use amr_module, only: xperdom, yperdom, spheredom

    use amr_module, only: nstop, nout, iout, tfinal, tout, output_style
    use amr_module, only: output_format, printout, verbosity_regrid
    use amr_module, only: output_q_components, output_aux_components
    use amr_module, only: output_aux_onlyonce, matlabu

    use amr_module, only: lfine, lentot, iregridcount, avenumgrids
    use amr_module, only: tvoll, tvollCPU, rvoll, rvol, mstart, possk, ibuff
    use amr_module, only: timeRegridding,timeUpdating, timeValout
    use amr_module, only: timeBound,timeStepgrid, timeFlagger,timeBufnst
    use amr_module, only: timeBoundCPU,timeStepGridCPU,timeRegriddingCPU
    use amr_module, only: timeValoutCPU,timeTick,timeTickCPU
    use amr_module, only: kcheck, iorder, lendim, lenmax

    use amr_module, only: dprint, eprint, edebug, gprint, nprint, pprint
    use amr_module, only: rprint, sprint, tprint, uprint

    use amr_module, only: t0, tstart_thisrun
    use setprob_module, only: setprob

    ! Data modules
    use geoclaw_module, only: set_geo
    use topo_module, only: read_topo_settings, read_dtopo_settings
    use qinit_module, only: set_qinit
    use fixedgrids_module, only: set_fixed_grids
    use refinement_module, only: set_refinement
    use storm_module, only: set_storm
    use friction_module, only: setup_variable_friction
    use gauges_module, only: set_gauges, num_gauges
    use regions_module, only: set_regions
    use fgmax_module, only: set_fgmax, FG_num_fgrids
    use multilayer_module, only: set_multilayer
<<<<<<< HEAD
#ifdef PROFILE
    use timer_module, only: take_cpu_timer, cpu_timer_start, cpu_timer_stop, &
        print_all_cpu_timers, timer_total_run_time
#endif
#ifdef CUDA
   use cuda_module, only: initialize_cuda, finalize_cuda
#endif
=======
    use adjoint_module, only: read_adjoint_data
>>>>>>> b1044417

    implicit none

    ! Local variables
    integer :: i, iaux, mw, level
    integer :: ndim, nvar, naux, mcapa1, mindim, dimensional_split
    integer :: nstart, nsteps, nv1, nx, ny, lentotsave, num_gauge_SAVE
    integer :: omp_get_max_threads, maxthreads
    real(kind=8) :: time, ratmet, cut, dtinit, dt_max
    logical :: vtime, rest, output_t0    

    ! Timing variables
    integer :: clock_start, clock_finish, clock_rate, ttotal
    real(kind=8) :: ttotalcpu
    character(len=256) :: timing_line, timing_substr
    character(len=*), parameter :: timing_file_name = "timing.csv"
    integer, parameter :: out_unit = 67
    character(len=*), parameter :: timing_header_format =                      &
                                                  "(' wall time (', i2,')," // &
                                                  " CPU time (', i2,'), "   // &
                                                  "cells updated (', i2,'),')"

    ! Common block variables
    real(kind=8) :: dxmin, dymin

    common /comfine/ dxmin,dymin

    character(len=364) :: format_string
    character(len=*), parameter :: clawfile = 'claw.data'
    character(len=*), parameter :: amrfile = 'amr.data'
    character(len=*), parameter :: outfile = 'fort.amr'
    character(len=*), parameter :: dbugfile = 'fort.debug'
    character(len=*), parameter :: matfile = 'fort.nplot'
    character(len=*), parameter :: parmfile = 'fort.parameters'

    ! Open parameter and debug files
    open(dbugunit,file=dbugfile,status='unknown',form='formatted')
    open(parmunit,file=parmfile,status='unknown',form='formatted')

    maxthreads = 1    !! default, if no openmp

    ! Open AMRClaw primary parameter file
    call opendatafile(inunit,clawfile)

    ! Number of space dimensions, not really a parameter but we read it in and
    ! check to make sure everyone is on the same page. 
    read(inunit,"(i1)") ndim  
    if (ndim /= 2) then
        print *,'Error ***   ndim = 2 is required,  ndim = ',ndim
        print *,'*** Are you sure input has been converted'
        print *,'*** to Clawpack 5.x form?'
        stop
    endif
          
    ! Domain variables
    read(inunit,*) xlower, ylower
    read(inunit,*) xupper, yupper
    read(inunit,*) nx, ny
    read(inunit,*) nvar    ! meqn
    read(inunit,*) mwaves
    read(inunit,*) naux
    read(inunit,*) t0

    ! ==========================================================================
    ! Output Options
    ! Output style
    read(inunit,*) output_style
    if (output_style == 1) then
        read(inunit,*) nout
        read(inunit,*) tfinal
        read(inunit,*) output_t0

        iout = 0
    else if (output_style == 2) then
        read(inunit,*) nout
        allocate(tout(nout))
        read(inunit,*) (tout(i), i=1,nout)
        output_t0 = (abs(tout(1) - t0) < 1e-15)
        ! Move output times down one index
        if (output_t0) then
            nout = nout - 1
            do i=1,nout
                tout(i) = tout(i+1)
            enddo
        endif
        iout = 0
        tfinal = tout(nout)
    else if (output_style == 3) then
        read(inunit,*) iout
        read(inunit,*) nstop
        read(inunit,*) output_t0
        nout = 0
        tfinal = rinfinity
    else
        stop "Error ***   Invalid output style."
    endif

    ! Error checking
    if ((output_style == 1) .and. (nout > 0)) then
        allocate(tout(nout))
        do i=1,nout
            tout(i) = t0 + i * (tfinal - t0) / real(nout,kind=8)
        enddo
    endif

    ! What and how to output
    read(inunit,*) output_format
    allocate(output_q_components(nvar))
    read(inunit,*) (output_q_components(i),i=1,nvar)
    if (naux > 0) then
        allocate(output_aux_components(naux))
        read(inunit,*) (output_aux_components(i),i=1,naux)
        read(inunit,*) output_aux_onlyonce
    endif
    ! ==========================================================================

    ! ==========================================================================
    !  Algorithm parameters

    read(inunit,*) possk(1)   ! dt_initial
    read(inunit,*) dt_max     ! largest allowable dt
    read(inunit,*) cflv1      ! cfl_max
    read(inunit,*) cfl        ! clf_desired
    read(inunit,*) nv1        ! steps_max
      
    if (output_style /= 3) then
        nstop = nv1
    endif

    read(inunit,*) vtime      ! dt_variable
    if (vtime) then
        method(1) = 2
    else
        method(1) = 1
    endif

    read(inunit,*) method(2)  ! order
    iorder = method(2)
    read(inunit,*) method(3)  ! order_trans

    read(inunit,*) dimensional_split
    if (dimensional_split > 0) then
        print *, '*** ERROR ***  dimensional_split = ', dimensional_split
        print *, ' dimensional splitting not supported in amrclaw'
        stop
    endif

    read(inunit,*) method(4)   ! verbosity
    read(inunit,*) method(5)   ! src_split
    read(inunit,*) mcapa1
    
    read(inunit,*) use_fwaves
#ifdef CUDA
    if (use_fwaves) then
#ifndef USE_FWAVES
       print *, 'Must turn on USE_FWAVES in Makefile when compile the code'
       stop
#endif
    else
#ifdef USE_FWAVES
       print *, 'Must turn off USE_FWAVES in Makefile when compile the code'
       stop
#endif
    endif
#endif
    allocate(mthlim(mwaves))
    read(inunit,*) (mthlim(mw), mw=1,mwaves)

    ! Boundary conditions
    read(inunit,*) nghost
    read(inunit,*) mthbc(1),mthbc(3)
    read(inunit,*) mthbc(2),mthbc(4)

    ! 1 = left, 2 = right 3 = bottom 4 = top boundary
    xperdom = (mthbc(1) == 2 .and. mthbc(2) == 2)
    yperdom =  (mthbc(3) == 2 .and. mthbc(4) == 2)
    spheredom =  (mthbc(3) == 5 .and. mthbc(4) == 5)

    if ((mthbc(1).eq.2 .and. mthbc(2).ne.2) .or. &
        (mthbc(2).eq.2 .and. mthbc(1).ne.2)) then
        
        print *, '*** ERROR ***  periodic boundary conditions: '
        print *, '  mthbc(1) and mthbc(2) must BOTH be set to 2'
        stop
    endif

    if ((mthbc(3).eq.2 .and. mthbc(4).ne.2) .or. &
        (mthbc(4).eq.2 .and. mthbc(3).ne.2)) then

        print *, '*** ERROR ***  periodic boundary conditions: '
        print *, '  mthbc(3) and mthbc(4) must BOTH be set to 2'
        stop
    endif

    if ((mthbc(3).eq.5 .and. mthbc(4).ne.5) .or. &
        (mthbc(4).eq.5 .and. mthbc(3).ne.5)) then
    
        print *, '*** ERROR ***  sphere bcs at top and bottom: '
        print *, '  mthbc(3) and mthbc(4) must BOTH be set to 5'
        stop
    endif

    if (spheredom .and. .not. xperdom) then

        print *,'*** ERROR ***  sphere bcs at top and bottom: '
        print *,'must go with periodic bcs at left and right  '
        stop
    endif

    ! ==========================================================================
    !  Restart and Checkpointing

    read(inunit,*) rest
    read(inunit,*) rstfile

    read(inunit,*) checkpt_style
    if (checkpt_style == 0) then
        ! Never checkpoint:
        checkpt_interval = iinfinity

    else if (abs(checkpt_style) == 2) then
        read(inunit,*) nchkpt
        allocate(tchk(nchkpt))
        read(inunit,*) (tchk(i), i=1,nchkpt)

    else if (abs(checkpt_style) == 3) then
        ! Checkpoint every checkpt_interval steps on coarse grid
        read(inunit,*) checkpt_interval
    endif

    close(inunit)

#ifdef CUDA
    ! ==========================================================================
    ! GPU setups
    call initialize_cuda()
    ! END GPU setups============================================================
#endif

    ! ==========================================================================
    !  Refinement Control
    call opendatafile(inunit, amrfile)

    read(inunit,*) mxnest
    if (mxnest <= 0) then
        stop 'Error ***   mxnest (amrlevels_max) <= 0 not allowed'
    endif
          
    if (mxnest > maxlv) then
        stop 'Error ***   mxnest > max. allowable levels (maxlv) in common'
    endif
      
    ! Anisotropic refinement always allowed in 5.x:
    read(inunit,*) (intratx(i),i=1,max(1,mxnest-1))
    read(inunit,*) (intraty(i),i=1,max(1,mxnest-1))
    read(inunit,*) (kratio(i), i=1,max(1,mxnest-1))
    read(inunit,*)

    do i=1,mxnest-1
        if ((intratx(i) > max1d) .or. (intraty(i) > max1d)) then 
            print *, ""
            format_string = "(' *** Error: Refinement ratios must be no " // &
                            "larger than max1d = ',i5,/,'     (set max1d" // &
                            " in amr_module.f90)')"
            print format_string, max1d
            stop
        endif
    enddo

    if (naux > 0) then
        allocate(auxtype(naux))
        read(inunit,*) (auxtype(iaux), iaux=1,naux)
    endif
    read(inunit,*)
              
    read(inunit,*) flag_richardson
    read(inunit,*) tol            ! for richardson
    read(inunit,*) flag_gradient
    read(inunit,*) tolsp          ! for gradient
    read(inunit,*) kcheck
    read(inunit,*) ibuff
    read(inunit,*) cut
    read(inunit,*) verbosity_regrid

    ! read verbose/debugging flags
    read(inunit,*) dprint
    read(inunit,*) eprint
    read(inunit,*) edebug
    read(inunit,*) gprint
    read(inunit,*) nprint
    read(inunit,*) pprint
    read(inunit,*) rprint
    read(inunit,*) sprint
    read(inunit,*) tprint
    read(inunit,*) uprint

    close(inunit)
    ! Finished with reading in parameters
    ! ==========================================================================

    ! Look for capacity function via auxtypes:
    mcapa = 0
    do iaux = 1, naux
        if (auxtype(iaux) == "capacity") then
            if (mcapa /= 0) then
                print *, " only 1 capacity allowed"
                stop
            else
                mcapa = iaux
            endif
        endif

        ! Change to Version 4.1 terminology:
        if (auxtype(iaux) == "leftface") auxtype(iaux) = "xleft"
        if (auxtype(iaux) == "bottomface") auxtype(iaux) = "yleft"
        if (.not. (auxtype(iaux) .eq."xleft" .or. &
                   auxtype(iaux) .eq. "yleft".or. &
                   auxtype(iaux) .eq. "capacity".or. &
                   auxtype(iaux) .eq. "center"))  then
            print *," unknown type for auxiliary variables"
            print *," use  xleft/yleft/center/capacity"
            stop
        endif
    enddo

    ! Error checking of input data
    if (mcapa /= mcapa1) then
        stop 'Error ***  mcapa does not agree with auxtype'
    endif
    if (nvar > maxvar) then
        stop 'Error ***   nvar > maxvar in common'
    endif
    if (2*nghost > min(nx,ny) .and. ny /= 1) then
        mindim = 2 * nghost
        print *, 'Error ***   need finer domain >', mindim, ' cells'
        stop
    endif
    if (mcapa > naux) then     
        stop 'Error ***   mcapa > naux in input file'
    endif

#ifdef CUDA
#ifdef USE_CAPA
    if (.not. mcapa > 0) then
        stop 'Error ***  USE_CAPA is defined when the code is compiled. mcapa > 0 is expected.'
    endif
#else
    if (mcapa > 0) then
        stop 'Error ***  Should set USE_CAPA = TRUE in Makefile when mcapa > 0'
    endif
#endif
#endif

    if (.not. vtime .and. nout /= 0) then
        print *,        ' cannot specify output times with fixed dt'
        stop
    endif


    ! Write out parameters
    write(parmunit,*) ' '
    write(parmunit,*) 'Running amrclaw with parameter values:'
    write(parmunit,*) ' '


    print *, ' '
    print *, 'Running amrclaw ...  '
    print *, ' '

    hxposs(1) = (xupper - xlower) / nx
    hyposs(1) = (yupper - ylower) / ny

    ! initialize frame number for output.  
    ! Note: might be reset in restrt if this is a restart
    if (output_t0) then
        matlabu   = 0
    else
        matlabu   = 1
    endif

    if (rest) then

        open(outunit, file=outfile, status='unknown', position='append', &
                      form='formatted')

        ! moved upt before restrt or won't properly initialize 
        call set_fgmax()   
        call restrt(nsteps,time,nvar,naux)
        nstart  = nsteps
        tstart_thisrun = time
        print *, ' '
        print *, 'Restarting from previous run'
        print *, '   at time = ',time
        print *, ' '
        ! Call user routine to set up problem parameters:
        call setprob()

        ! Non-user defined setup routine
        call set_geo()                    ! sets basic parameters g and coord system
        call set_refinement()             ! sets refinement control parameters
        call read_dtopo_settings()        ! specifies file with dtopo from earthquake
        call read_topo_settings()         ! specifies topography (bathymetry) files
        call set_qinit()                  ! specifies file with dh if this used instead
        call set_fixed_grids()            ! Fixed grid settings
        call setup_variable_friction()    ! Variable friction parameter
        call set_multilayer()             ! Set multilayer SWE parameters
        call set_storm()                  ! Set storm parameters
        call set_regions()                ! Set refinement regions
        call set_gauges(rest, nvar, naux) ! Set gauge output
        call read_adjoint_data()          ! Read adjoint solution

    else

        ! Create new timing file
        open(unit=out_unit, file=timing_file_name, form='formatted',         &
             status='unknown', action='write')
        ! Construct header string
        timing_line = 'output_time,total_wall_time,total_cpu_time,'
        timing_substr = ""
        do level=1, mxnest
            write(timing_substr, timing_header_format) level, level, level
            timing_line = trim(timing_line) // trim(timing_substr)
        end do
        write(out_unit, "(a)") timing_line
        close(out_unit)

        open(outunit, file=outfile, status='unknown', form='formatted')

        tstart_thisrun = t0

        ! Call user routine to set up problem parameters:
        call setprob()

        ! Non-user defined setup routine
        call set_geo()                    ! sets basic parameters g and coord system
        call set_refinement()             ! sets refinement control parameters
        call read_dtopo_settings()        ! specifies file with dtopo from earthquake
        call read_topo_settings()         ! specifies topography (bathymetry) files
        call set_qinit()                  ! specifies file with dh if this used instead
        call set_fixed_grids()            ! Fixed grid settings
        call setup_variable_friction()    ! Variable friction parameter
        call set_multilayer()             ! Set multilayer SWE parameters
        call set_storm()                  ! Set storm parameters
        call set_regions()                ! Set refinement regions
        call set_gauges(rest, nvar, naux) ! Set gauge output
        call set_fgmax()
        call read_adjoint_data()          ! Read adjoint solution

        cflmax = 0.d0   ! otherwise use previously heckpointed val

        lentot = 0
        lenmax = 0
        lendim = 0
        rvol   = 0.0d0
        do i   = 1, mxnest
            rvoll(i) = 0.0d0
        enddo
        evol = 0.0d0
        call stst1()


        ! changed 4/24/09: store dxmin,dymin for setaux before
        ! grids are made, in order to average up from finest grid.
        dxmin = hxposs(mxnest)
        dymin = hyposs(mxnest)

        call domain(nvar,vtime,nx,ny,naux,t0)

        ! Hold off on gauges until grids are set. 
        ! The fake call to advance at the very first timestep 
        ! looks at the gauge array but it is not yet built
        num_gauge_SAVE = num_gauges
        num_gauges = 0
        call setgrd(nvar,cut,naux,dtinit,t0)
        num_gauges = num_gauge_SAVE

! commented out to match 4-x version
!!$        if (possk(1) .gt. dtinit*cflv1/cfl .and. vtime) then
!!$            ! initial time step was too large. reset to dt from setgrd
!!$            print *, "*** Initial time step reset for desired cfl"
!!$            possk(1) = dtinit
!!$            do i = 2, mxnest-1
!!$                possk(i) = possk(i-1)*kratio(i-1)
!!$            end do
!!$        endif

        time = t0
        nstart = 0
    endif


    write(parmunit,*) ' '
    write(parmunit,*) '--------------------------------------------'
    write(parmunit,*) ' '
    write(parmunit,*) '   rest = ', rest, '   (restart?)'
    write(parmunit,*) '   start time = ',time
    write(parmunit,*) ' '

!$   maxthreads = omp_get_max_threads() 
     write(outunit,*)" max threads set to ",maxthreads
     print *," max threads set to ",maxthreads
    
    !
    !  print out program parameters for this run
    !
    format_string = "(/' amrclaw parameters:',//," // &
                      "' error tol            ',e12.5,/," // &
                      "' spatial error tol    ',e12.5,/," // &
                      "' order of integrator     ',i9,/," // &
                      "' error checking interval ',i9,/," // &
                      "' buffer zone size        ',i9,/," // &
                      "' nghost                  ',i9,/," // &
                      "' volume ratio cutoff  ',e12.5,/," // &
                      "' max. refinement level   ',i9,/," // &
                      "' user sub. calling times ',i9,/," // &
                      "' cfl # (if var. delt) ',e12.5,/)"
    write(outunit,format_string) tol,tolsp,iorder,kcheck,ibuff,nghost,cut, &
                                 mxnest,checkpt_interval,cfl
    format_string = "(' xupper(upper corner) ',e12.5,/," // &
                     "' yupper(upper corner) ',e12.5,/," // &
                     "' xlower(lower corner) ',e12.5,/," // &
                     "' ylower(lower corner) ',e12.5,/," // &
                     "' nx = no. cells in x dir.',i9,/," // &
                     "' ny = no. cells in y dir.',i9,/," // &
                     "' refinement ratios       ',6i5,/,/)"
    write(outunit,format_string) xupper,yupper,xlower,ylower,nx,ny
    write(outunit,"(' refinement ratios:       ',6i5,/)"  ) &
                                                        (intratx(i),i=1,mxnest)
    write(outunit,"(' refinement ratios:       ',6i5,/)"  ) &
                                                        (intraty(i),i=1,mxnest)
    write(outunit,"(' no. auxiliary vars.     ',i9)") naux
    write(outunit,"('       var ',i5,' of type ', a10)") &
                                                (iaux,auxtype(iaux),iaux=1,naux)
    if (mcapa > 0) write(outunit,"(' capacity fn. is aux. var',i9)") mcapa

    print *, ' '
    print *, 'Done reading data, starting computation ...  '
    print *, ' '



    call outtre (mstart,printout,nvar,naux)
    write(outunit,*) "  original total mass ..."
    call conck(1,nvar,naux,time,rest)

    ! Timing
    ! moved inside tick, so timers can be checkpoint for
    ! possible restart
    call system_clock(clock_start,clock_rate)

    if (output_t0) then
        call valout(1,lfine,time,nvar,naux)
    endif
    close(parmunit)

 

#ifdef PROFILE
    call take_cpu_timer("Total run time", timer_total_run_time)
    call cpu_timer_start(timer_total_run_time)
#endif
    ! --------------------------------------------------------
    !  Tick is the main routine which drives the computation:
    ! --------------------------------------------------------
    call tick(nvar,cut,nstart,vtime,time,naux,t0,rest,dt_max)
    ! --------------------------------------------------------

    ! Done with computation, cleanup:
#ifdef PROFILE
    call cpu_timer_stop(timer_total_run_time)
#endif

    ! Print out the fgmax files
    if (FG_num_fgrids > 0) call fgmax_finalize()
    
    

    call system_clock(clock_finish,clock_rate)
    
    !output timing data
    write(*,*)
    write(outunit,*)
    format_string="('============================== Timing Data ==============================')"
    write(outunit,format_string)
    write(*,format_string)
    
    write(*,*)
    write(outunit,*)
    
    !Integration time
    format_string="('Integration Time (stepgrid + BC + overhead)')"
    write(outunit,format_string)
    write(*,format_string)
    
    !Advanc time
    format_string="('Level           Wall Time (seconds)    CPU Time (seconds)   Total Cell Updates')"
    write(outunit,format_string)
    write(*,format_string)
    ttotalcpu=0.d0
    ttotal=0
    do level=1,mxnest
        format_string="(i3,'           ',1f15.3,'        ',1f15.3,'    ', e17.3)"
        write(outunit,format_string) level, &
             real(tvoll(level),kind=8) / real(clock_rate,kind=8), tvollCPU(level), rvoll(level)
        write(*,format_string) level, &
             real(tvoll(level),kind=8) / real(clock_rate,kind=8), tvollCPU(level), rvoll(level)
        ttotalcpu=ttotalcpu+tvollCPU(level)
        ttotal=ttotal+tvoll(level)
    end do
    
    format_string="('total         ',1f15.3,'        ',1f15.3,'    ', e17.3)"
    write(outunit,format_string) &
             real(ttotal,kind=8) / real(clock_rate,kind=8), ttotalCPU, rvol
    write(*,format_string) &
             real(ttotal,kind=8) / real(clock_rate,kind=8), ttotalCPU, rvol
    
    write(*,*)
    write(outunit,*)
    
    
    format_string="('All levels:')"
    write(*,format_string)
    write(outunit,format_string)
    
    
    
    !stepgrid
    format_string="('stepgrid      ',1f15.3,'        ',1f15.3,'    ',e17.3)"
    write(outunit,format_string) &
         real(timeStepgrid,kind=8) / real(clock_rate,kind=8), timeStepgridCPU
    write(*,format_string) &
         real(timeStepgrid,kind=8) / real(clock_rate,kind=8), timeStepgridCPU
    
    !bound
    format_string="('BC/ghost cells',1f15.3,'        ',1f15.3)"
    write(outunit,format_string) &
         real(timeBound,kind=8) / real(clock_rate,kind=8), timeBoundCPU
    write(*,format_string) &
         real(timeBound,kind=8) / real(clock_rate,kind=8), timeBoundCPU
    
    !regridding time
    format_string="('Regridding    ',1f15.3,'        ',1f15.3,'  ')"
    write(outunit,format_string) &
            real(timeRegridding,kind=8) / real(clock_rate,kind=8), timeRegriddingCPU
    write(*,format_string) &
            real(timeRegridding,kind=8) / real(clock_rate,kind=8), timeRegriddingCPU
    
    !output time
    format_string="('Output (valout)',1f14.3,'        ',1f15.3,'  ')"
    write(outunit,format_string) &
            real(timeValout,kind=8) / real(clock_rate,kind=8), timeValoutCPU
    write(*,format_string) &
            real(timeValout,kind=8) / real(clock_rate,kind=8), timeValoutCPU
    
    write(*,*)
    write(outunit,*)
    
    !Total Time
    format_string="('Total time:   ',1f15.3,'        ',1f15.3,'  ')"

!    write(*,format_string)  &
!            real(clock_finish - clock_start,kind=8) / real(clock_rate,kind=8), &
!            cpu_finish-cpu_start
    write(*,format_string) real(timeTick,kind=8)/real(clock_rate,kind=8), &
            timeTickCPU
    write(outunit,format_string) real(timeTick,kind=8)/real(clock_rate,kind=8), &
            timeTickCPU
    
    format_string="('Using',i3,' thread(s)')"
    write(outunit,format_string) maxthreads
    write(*,format_string) maxthreads
    
    
    write(*,*)
    write(outunit,*)
    
    
    write(*,"('Note: The CPU times are summed over all threads.')")
    write(outunit,"('Note: The CPU times are summed over all threads.')")
    write(*,"('      Total time includes more than the subroutines listed above')")
    write(outunit,"('      Total time includes more than the subroutines listed above')")
    if (rest) then
      write(*,"('      Times for restart runs are cumulative')")
      write(outunit,"('      Times for restart runs are cumulative')")
    endif
    
    
    !end of timing data
    write(*,*)
    write(outunit,*)
    format_string="('=========================================================================')"
    write(outunit,format_string)
    write(*,format_string)
    write(*,*)
    write(outunit,*)
    
#ifdef PROFILE
    call print_all_cpu_timers()
#endif
    
    
    !format_string = "('Total time to solution = ',1f16.8,' s, using', i3,' threads')"
    !write(outunit,format_string) &
    !        real(clock_finish - clock_start,kind=8) / real(clock_rate,kind=8), maxthreads
    !write(*,format_string) &
    !        real(clock_finish - clock_start,kind=8) / real(clock_rate,kind=8), maxthreads

    !do level = 1, mxnest            
    !  format_string = "('Total advanc time on level',i3,':',1f16.8,' s')"
    !  write(outunit,format_string) level, &
    !         real(tvoll(level),kind=8) / real(clock_rate,kind=8)
    !  write(*,format_string) level, &
    !         real(tvoll(level),kind=8) / real(clock_rate,kind=8)
    !end do
    !format_string = "('Total updating time:          ',1f16.8,' s')"
    !write(outunit,format_string)  real(timeUpdating,kind=8) / real(clock_rate,kind=8)
    !write(*,format_string) real(timeUpdating,kind=8) / real(clock_rate,kind=8)
    !format_string = "('Total valout time:            ',1f16.8,' s')"
    !write(outunit,format_string)  real(timeValout,kind=8) / real(clock_rate,kind=8)
    !write(*,format_string) real(timeValout,kind=8) / real(clock_rate,kind=8)

    !write(*,*)
    !format_string = "('Total regridding time (clock):',1f16.8,' s')"
    !write(outunit,format_string)  real(timeRegridding,kind=8) / real(clock_rate,kind=8)
    !write(*,format_string) real(timeRegridding,kind=8) / real(clock_rate,kind=8)
 
    !format_string = "('   Total Grdfit     time (clock):    ',1f16.8,' s')"
    !write(outunit,format_string)  real(timeGrdfitAll,kind=8) / real(clock_rate,kind=8)
    !write(*,format_string) real(timeGrdfitAll,kind=8) / real(clock_rate,kind=8)
    !format_string = "('      Total Flglvl  time                ',1f16.8,' s')"
    !write(outunit,format_string)  real(timeFlglvl,kind=8) / real(clock_rate,kind=8)
    !write(*,format_string) real(timeFlglvl,kind=8) / real(clock_rate,kind=8)
    !format_string = "('         Total    Flagger     time (clock)     ',1f16.8,' s')"
    !write(outunit,format_string)  real(timeFlagger,kind=8) / real(clock_rate,kind=8)
    !write(*,format_string) real(timeFlagger,kind=8) / real(clock_rate,kind=8)
    !format_string = "('         Total    Bufnst     time (clock)     ',1f16.8,' s')"
    !write(outunit,format_string)  real(timeBufnst,kind=8) / real(clock_rate,kind=8)
    !write(*,format_string) real(timeBufnst,kind=8) / real(clock_rate,kind=8)

    !format_string = "('   Total gfixup     time  (clock)   ',1f16.8,' s')"
    !write(outunit,format_string)  real(timeGrdfit2,kind=8) / real(clock_rate,kind=8)
    !write(*,format_string) real(timeGrdfit2,kind=8) / real(clock_rate,kind=8)

    !write(*,*)
    !format_string = "('Total setaux (all cores) time:',1f16.8,' s')"
    !write(outunit,format_string)  real(timeSetaux,kind=8) / real(clock_rate,kind=8)
    !write(*,format_string) real(timeSetaux,kind=8) / real(clock_rate,kind=8)


    !write(*,*)
    !write(*,*)"Integration time, still not counting saveqc"
    !format_string = "('Total Bound (all levels) wall time:   ',1f16.8,' s')"
    !write(outunit,format_string)  real(timeBound,kind=8) / real(clock_rate,kind=8)
    !write(*,format_string) real(timeBound,kind=8) / real(clock_rate,kind=8)
    !format_string = "('Total stepgrid (all levels) wall time:',1f16.8,' s')"
    !write(outunit,format_string)  real(timeStepgrid,kind=8) / real(clock_rate,kind=8)
    !write(*,format_string) real(timeStepgrid,kind=8) / real(clock_rate,kind=8)

    ! Done with computation, cleanup:
    lentotsave = lentot
    call cleanup(nvar,naux)
    if (lentot /= 0) then
        write(outunit,*) lentot," words not accounted for in memory cleanup"
        print *,         lentot," words not accounted for in memory cleanup"
    endif
    
    !
    ! report on statistics
    !
    open(matunit,file=matfile,status='unknown',form='formatted')
    write(matunit,*) matlabu-1
    write(matunit,*) mxnest
    close(matunit)

    write(outunit,*)
    write(outunit,*)
    do i = 1, mxnest
      if (iregridcount(i) > 0) then
        write(outunit,801) i,avenumgrids(i)/iregridcount(i),iregridcount(i)
 801    format("for level ",i3, " average num. grids = ",f10.2," over ",i10,  &
               " regridding steps")
        write(outunit,802) i,numgrids(i)
 802    format("for level ",i3,"  current num. grids = ",i7)
      endif
    end do

    write(outunit,*)
    write(outunit,*)
    write(outunit,"('current  space usage = ',i12)") lentotsave
    write(outunit,"('maximum  space usage = ',i12)") lenmax
    write(outunit,"('need space dimension = ',i12,/)") lendim

    write(outunit,"('number of cells advanced for time integration = ',f20.6)")&
                    rvol
    do level = 1,mxnest
        write(outunit,"(3x,'# cells advanced on level ',i4,' = ',f20.2)") &
                    level, rvoll(level)
    enddo

    write(outunit,"('number of cells advanced for error estimation = ',f20.6,/)") &
                     evol
    if (evol + rvol > 0.d0) then
        ratmet = rvol / (evol + rvol) * 100.0d0
    else
        ratmet = 0.0d0
    endif
    write(outunit,"(' percentage of cells advanced in time  = ', f10.2)") ratmet
    write(outunit,"(' maximum Courant number seen = ', f10.2)") cflmax

    write(outunit,"(//,' ------  end of AMRCLAW integration --------  ')")

    ! Close output and debug files.
    close(outunit)
    close(dbugunit)

    call finalize_cuda()


end program amr2<|MERGE_RESOLUTION|>--- conflicted
+++ resolved
@@ -104,7 +104,6 @@
     use regions_module, only: set_regions
     use fgmax_module, only: set_fgmax, FG_num_fgrids
     use multilayer_module, only: set_multilayer
-<<<<<<< HEAD
 #ifdef PROFILE
     use timer_module, only: take_cpu_timer, cpu_timer_start, cpu_timer_stop, &
         print_all_cpu_timers, timer_total_run_time
@@ -112,9 +111,7 @@
 #ifdef CUDA
    use cuda_module, only: initialize_cuda, finalize_cuda
 #endif
-=======
     use adjoint_module, only: read_adjoint_data
->>>>>>> b1044417
 
     implicit none
 
