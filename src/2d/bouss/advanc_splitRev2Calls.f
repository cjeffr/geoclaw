--- conflicted
+++ resolved
@@ -215,12 +215,6 @@
       call cpu_time(cpu_finish)
       tvoll(level) = tvoll(level) + clock_finish - clock_start
       tvollCPU(level) = tvollCPU(level) + cpu_finish - cpu_start
-<<<<<<< HEAD
-      ! BUG - updated twice
-      !timeStepgrid = timeStepgrid +clock_finish-clock_startStepgrid
-      !timeStepgridCPU=timeStepgridCPU+cpu_finish-cpu_startStepgrid
-=======
->>>>>>> ea34e4af
 
       if (debug) then
          write(*,*)"in advanc level ",level," after 2nd implicit call"
