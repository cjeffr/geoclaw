--- conflicted
+++ resolved
@@ -16,6 +16,7 @@
  - SurgeData
  - MultilayerData
  - FrictionData 
+ - BoussData
  - GridData1D
  - BoussData1D
 
@@ -744,7 +745,8 @@
                                      'eigenspace)'))
         self.close_data_file()
 
-<<<<<<< HEAD
+
+
 class BoussData(clawpack.clawutil.data.ClawData):
     r"""
      data object for Boussinesq info in 2D geoclaw
@@ -759,9 +761,26 @@
         self.add_attribute('bouss_min_depth', 10)
         self.add_attribute('bouss_solver', 3)
         self.add_attribute('bouss_tstart', 0.)
-=======
-
-
+
+    def write(self,out_file='bouss.data',data_source='setrun.py'):
+
+        self.open_data_file(out_file,data_source)
+        self.data_write('bouss_equations', description='0=SWE, 1=MS, 2=SGN')
+        self.data_write('bouss_min_level',
+                        description='coarsest level to apply bouss')
+        self.data_write('bouss_max_level',
+                        description='finest level to apply bouss')
+        self.data_write('bouss_min_depth',
+                        description='depth to switch to SWE')
+        self.data_write('bouss_solver', description='1=GMRES, 2=Pardiso, 3=PETSc')
+        self.data_write('bouss_tstart', description='time to switch from SWE')
+
+        self.close_data_file()
+
+
+# ==================================
+# data objects for 1d_classic code
+# ==================================
 
 
 #  Gauge data object removed, version from amrclaw works in 1d
@@ -828,27 +847,12 @@
 
         self.add_attribute('bouss_equations',2)
         self.add_attribute('bouss_min_depth',20.)
->>>>>>> 620103df
 
     def write(self,out_file='bouss.data',data_source='setrun.py'):
 
         self.open_data_file(out_file,data_source)
-<<<<<<< HEAD
-        self.data_write('bouss_equations', description='0=SWE, 1=MS, 2=SGN')
-        self.data_write('bouss_min_level',
-                        description='coarsest level to apply bouss')
-        self.data_write('bouss_max_level',
-                        description='finest level to apply bouss')
-        self.data_write('bouss_min_depth',
-                        description='depth to switch to SWE')
-        self.data_write('bouss_solver', description='1=GMRES, 2=Pardiso, 3=PETSc')
-        self.data_write('bouss_tstart', description='time to switch from SWE')
-
-        self.close_data_file()
-=======
 
         self.data_write('bouss_equations')
         self.data_write('bouss_min_depth')
 
         self.close_data_file()
->>>>>>> 620103df
