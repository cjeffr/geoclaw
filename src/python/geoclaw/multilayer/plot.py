#!/usr/bin/env python
# encoding: utf-8
r"""
Plotting routines for multilayer simulations with GeoClaw

:Authors:
    Kyle Mandli (2011-2-07) Initial version
"""

from __future__ import absolute_import
import numpy
import matplotlib.pyplot as plt

from clawpack.visclaw import colormaps, geoplot, gaugetools
from clawpack.visclaw.data import ClawPlotData
from six.moves import range
import clawpack.geoclaw.data
import os
plotdata = ClawPlotData()

# Definition of colormpas
surface_cmap = plt.get_cmap("bwr")
speed_cmap = plt.get_cmap('PuBu')
land_cmap = geoplot.land_colors
velocity_cmap = plt.get_cmap('PiYG')
vorticity_cmap = plt.get_cmap('PRGn')

# ========================================================================
#  Data extraction routines
<<<<<<< HEAD
#     0    1     2     3    4     5      6     7      8      9
#   h(1),hu(1),hv(1),h(2),hu(2),hv(2),eta(1),eta(2),wind_x,wind_y    
# ======================================================================== 


def layered_land(surface, DRY_TOL=10**-3):

    def land(cd):
        """
        Return a masked array containing the surface elevation only in dry cells.
        """
        q = cd.q
        h = q[(surface-1)*3,:,:]
        eta = q[surface+5,:,:]
        land = numpy.ma.masked_where(h>DRY_TOL, eta)
        return land
    
    return land

def extract_eta(h,eta,DRY_TOL=10**-3):
=======
#  This array contains the location of the start of each layer's data.  To
#  access a layer's depth for instance you want to use
#    q[layer_index[0] + 1, :, :]
#  Momenta in the x and y directions are `+ 2` and `+ 3` respectively.
#
#  Note also that all layer indices are 0-indexed
layer_index = [0, 3]
eta_index = 6


def extract_eta(h, eta, DRY_TOL=1e-3):
>>>>>>> 425643e9
    masked_eta = numpy.ma.masked_where(numpy.abs(h) < DRY_TOL, eta)
    return masked_eta


def eta(cd, layer):
    return extract_eta(cd.q[layer_index[layer], :, :],
                       cd.q[eta_index + layer, :, :])


def eta1(cd):
    return eta(cd, 0)


def eta2(cd):
    return eta(cd, 1)


def eta_elevation(surface, DRY_TOL=10**-3):

    def eta_func(cd):
        ml_data = clawpack.geoclaw.data.MultilayerData()
        ml_data.read(os.path.join(plotdata.outdir,'multilayer.data'))

        h1 = cd.q[0,:,:]
        h2 = cd.q[3,:,:]
        b = cd.q[6,:,:] - h1 - h2
        if surface == 1: 
            h = h1
            eta = eta1(cd)
            eta_init = ml_data.eta[0]
        elif surface == 2:
            h = h2
            eta = eta2(cd)
            eta_init = ml_data.eta[1]
        return numpy.ma.masked_where(b < eta_init, eta, numpy.ma.masked_where(numpy.abs(h) < DRY_TOL, h))

    return eta_func

def initially_wet(surface, DRY_TOL=10**-3):

    def eta_func(cd):
        ml_data = clawpack.geoclaw.data.MultilayerData()
        ml_data.read(os.path.join(plotdata.outdir,'multilayer.data'))

        h1 = cd.q[0,:,:]
        h2 = cd.q[3,:,:]
        b = cd.q[6,:,:] - h1 - h2
        if surface == 1: 
            h = h1
            eta = eta1(cd)
            eta_init = ml_data.eta[0]
        elif surface == 2:
            h = h2
            eta = eta2(cd)
            eta_init = ml_data.eta[1]
        mask = numpy.logical_or(b>eta_init, numpy.abs(h)<DRY_TOL)
        return numpy.ma.masked_where(mask, eta)

    return eta_func

def inundated(surface, DRY_TOL=10**-3):

    def h_func(cd):
        ml_data = clawpack.geoclaw.data.MultilayerData()
        ml_data.read(os.path.join(plotdata.outdir,'multilayer.data'))

        h1 = cd.q[0,:,:]
        h2 = cd.q[3,:,:]
        b = cd.q[6,:,:] - h1 - h2
        if surface == 1: 
            h = h1
            eta = eta1(cd)
            eta_init = ml_data.eta[0]
        elif surface == 2:
            h = h2
            eta = eta2(cd)
            eta_init = ml_data.eta[1]
        mask = numpy.logical_or(b<eta_init, numpy.abs(h)<DRY_TOL)
        return numpy.ma.masked_where(mask, h)

    return h_func

# def h1(cd):
#     # return cd.q[:,:,6]
#     return extract_h(cd.q[0,:,:],cd.q[6,:,:])
    
# def h2(cd):
#     # return cd.q[:,:,7]
#     return extract_h(cd.q[3,:,:],cd.q[7,:,:])

def b(current_data):
    h1 = current_data.q[layer_index[0], :, :]
    h2 = current_data.q[layer_index[1], :, :]

    return eta1(cd) - h1 - h2


def extract_velocity(h, hu, DRY_TOL=10**-8):
    u = numpy.ones(hu.shape) * numpy.nan
    index = numpy.nonzero((numpy.abs(h) > DRY_TOL) * (h != numpy.nan))
    u[index[0], index[1]] = hu[index[0], index[1]] / h[index[0], index[1]]
    return u


def water_u(cd, direction, layer):
    return extract_velocity(cd.q[layer_index[layer], :, :],
                            cd.q[layer_index[layer] + direction + 1, :, :])


def water_u1(cd):
    return water_u(cd, 0, 0)


def water_u2(cd):
    return water_u(cd, 0, 1)


def water_v1(cd):
    return water_u(cd, 1, 0)


def water_v2(cd):
    return water_u(cd, 1, 1)


def water_speed1(current_data):
    u = water_u1(current_data)
    v = water_v1(current_data)

    return numpy.sqrt(u**2 + v**2)


def water_speed2(current_data):
    u = water_u2(current_data)
    v = water_v2(current_data)

    return numpy.sqrt(u**2 + v**2)


def water_speed_depth_ave(current_data):
    h1 = current_data.q[layer_index[0], :, :]
    h2 = current_data.q[layer_index[1], :, :]
    u1 = water_speed1(current_data)
    u2 = water_speed1(current_data)

    return (h1 * u1 + h2 * u2) / (h1 + h2)


# ========================================================================
#  Plot items
# ========================================================================
<<<<<<< HEAD
def add_inundation(plotaxes,surface,bounds=None,plot_type='pcolor'):
    if plot_type == 'pcolor' or plot_type == 'imshow':
        plotitem = plotaxes.new_plotitem(plot_type='2d_pcolor')
        plotitem.plot_var = inundated(surface)        
        if bounds is not None:                
            plotitem.pcolor_cmin = bounds[0]
            plotitem.pcolor_cmax = bounds[1]
        plotitem.pcolor_cmap = colormaps.make_colormap({1.0:'c',0.0:'w'})
        plotitem.add_colorbar = True
        plotitem.amr_celledges_show = [0,0,0]
        plotitem.amr_patchedges_show = [0,0,0]

def add_surface_elevation(plotaxes,surface,bounds=None,plot_type='pcolor'):
    if plot_type == 'pcolor' or plot_type == 'imshow':
        plotitem = plotaxes.new_plotitem(plot_type='2d_pcolor')
        # plotitem.plot_var = geoplot.surface
        # plotitem.plot_var = eta_elevation(surface)
        plotitem.plot_var = initially_wet(surface)        

        # if surface == 1:
        #     plotitem.plot_var = eta1
        # elif surface == 2:
        #     plotitem.plot_var = eta2
        if bounds is not None:                
=======
def add_surface_elevation(plotaxes, surface, bounds=None, plot_type='pcolor'):
    if plot_type == 'pcolor' or plot_type == 'imshow':
        plotitem = plotaxes.new_plotitem(plot_type='2d_pcolor')
        # plotitem.plot_var = geoplot.surface
        if surface == 1:
            plotitem.plot_var = eta1
        elif surface == 2:
            plotitem.plot_var = eta2
        if bounds is not None:
>>>>>>> 425643e9
            plotitem.pcolor_cmin = bounds[0]
            plotitem.pcolor_cmax = bounds[1]
        plotitem.pcolor_cmap = surface_cmap
        plotitem.add_colorbar = True
        plotitem.amr_celledges_show = [0] * 10
        plotitem.amr_patchedges_show = [0] * 10

    elif plot_type == 'contour':
        plotitem = plotaxes.new_plotitem(plot_type='2d_contour')
        plotitem.plot_var = surface + 5
        if bounds is not None:
            plotitem.contour_levels = bounds
        plotitem.amr_contour_show = [1] * 10
        plotitem.amr_celledges_show = [0] * 10
        plotitem.amr_patchedges_show = [1] * 10
        plotitem.amr_contour_colors = 'k'

    else:
        raise NotImplementedError("Plot type %s not implemented" % plot_type)


def add_layer_depth(plotaxes, layer, bounds=None, plot_type='pcolor'):

    if plot_type == 'pcolor' or plot_type == 'imshow':
        plotitem = plotaxes.new_plotitem(plot_type='2d_imshow')
        if layer == 1:
            plotitem.plot_var = 0
        elif layer == 2:
            plotitem.plot_var = 3
        if bounds is not None:
            plotitem.imshow_cmin = bounds[0]
            plotitem.imshow_cmax = bounds[1]
        plotitem.imshow_cmap = surface_cmap
        plotitem.add_colorbar = True
        plotitem.amr_celledges_show = [0] * 10
        plotitem.amr_patchedges_show = [1] * 10


def add_speed(plotaxes, layer, bounds=None, plot_type='pcolor'):

    if plot_type == 'pcolor' or plot_type == 'imshow':
        plotitem = plotaxes.new_plotitem(plot_type='2d_imshow')
        if layer == 1:
            plotitem.plot_var = water_speed1
        elif layer == 2:
            plotitem.plot_var = water_speed2
        plotitem.imshow_cmap = speed_cmap
        if bounds is not None:
            plotitem.imshow_cmin = bounds[0]
            plotitem.imshow_cmax = bounds[1]
        plotitem.add_colorbar = True
        plotitem.amr_celledges_show = [0] * 10
        plotitem.amr_patchedges_show = [1] * 10


def add_x_velocity(plotaxes, layer, plot_type='pcolor', bounds=None):

    if plot_type == 'pcolor' or plot_type == 'imshow':
        plotitem = plotaxes.new_plotitem(plot_type='2d_imshow')
        if layer == 1:
            plotitem.plot_var = water_u1
        if layer == 2:
            plotitem.plot_var = water_u2
        if bounds is not None:
            plotitem.imshow_cmin = bounds[0]
            plotitem.imshow_cmax = bounds[1]
        plotitem.add_colorbar = True
        plotitem.imshow_cmap = velocity_cmap
        plotitem.amr_celledges_show = [0] * 10
        plotitem.amr_patchedges_show = [1] * 10


def add_y_velocity(plotaxes, layer, plot_type='pcolor', bounds=None):

    if plot_type == 'pcolor' or plot_type == 'imshow':
        plotitem = plotaxes.new_plotitem(plot_type='2d_imshow')
        if layer == 1:
            plotitem.plot_var = water_v1
        if layer == 2:
            plotitem.plot_var = water_v2
        if bounds is not None:
            plotitem.imshow_cmin = bounds[0]
            plotitem.imshow_cmax = bounds[1]
        plotitem.imshow_cmap = velocity_cmap
        plotitem.add_colorbar = True
        plotitem.amr_celledges_show = [0] * 10
        plotitem.amr_patchedges_show = [1] * 10


# Land
<<<<<<< HEAD
def add_land(plotaxes, surface, plot_type='pcolor'):
    r"""Add plot item for land"""
    if surface == 1 or surface == 2:
        if plot_type == 'pcolor':
            plotitem = plotaxes.new_plotitem(plot_type='2d_imshow')
            plotitem.show = True
            plotitem.plot_var = layered_land(surface)
            plotitem.imshow_cmap = geoplot.land_colors
            plotitem.imshow_cmin = 0.0
            plotitem.imshow_cmax = 80.0
            plotitem.add_colorbar = False
            plotitem.amr_celledges_show = [0,0,0]
            plotitem.amr_patchedges_show = [1,1,1]
        elif plot_type == 'contour':            
            plotitem = plotaxes.new_plotitem(plot_type='2d_contour')
            plotitem.plot_var = geoplot.land
            plotitem.contour_nlevels = 40
            plotitem.contour_min = 0.0
            plotitem.contour_max = 100.0
            plotitem.amr_contour_colors = ['g']  # color on each level
            plotitem.amr_patch_bgcolor = ['#ffeeee', '#eeeeff', '#eeffee']
            plotitem.celledges_show = 0
            plotitem.patchedges_show = 0
            plotitem.show = True
        else:
            raise NotImplementedError("Plot type %s not implemented" % plot_type)
        
def add_combined_profile_plot(plot_data,slice_value,direction='x',figno=120):
=======
def add_land(plotaxes, plot_type='pcolor'):
    r"""Add plot item for land"""

    if plot_type == 'pcolor':
        plotitem = plotaxes.new_plotitem(plot_type='2d_imshow')
        plotitem.show = True
        plotitem.plot_var = geoplot.land
        plotitem.imshow_cmap = land_cmap
        plotitem.imshow_cmin = 0.0
        plotitem.imshow_cmax = 80.0
        plotitem.add_colorbar = False
        plotitem.amr_celledges_show = [0] * 10
        plotitem.amr_patchedges_show = [1] * 10

    elif plot_type == 'contour':
        plotitem = plotaxes.new_plotitem(plot_type='2d_contour')
        plotitem.plot_var = geoplot.land
        plotitem.contour_nlevels = 40
        plotitem.contour_min = 0.0
        plotitem.contour_max = 100.0
        plotitem.amr_contour_colors = ['g']  # color on each level
        plotitem.amr_patch_bgcolor = ['#ffeeee', '#eeeeff', '#eeffee']
        plotitem.celledges_show = 0
        plotitem.patchedges_show = 0
        plotitem.show = True

    else:
        raise NotImplementedError("Plot type %s not implemented" % plot_type)


def add_combined_profile_plot(plot_data, slice_value, direction='x',
                              figno=120):

>>>>>>> 425643e9
    def slice_index(cd):
        if direction == 'x':
            if cd.grid.y.lower < slice_value < cd.grid.y.upper:
                return int((slice_value - cd.grid.y.lower) / cd.dy - 0.5)
            else:
                return None
        elif direction == 'y':
            if cd.grid.x.lower < slice_value < cd.grid.x.upper:
                return int((slice_value - cd.grid.x.lower) / cd.dx - 0.5)
            else:
                return None

    def bathy_profile(current_data):
        index = slice_index(current_data)
        if direction == 'x':
            if index:
                return current_data.x[:, index], b(current_data)[:, index]
            else:
                return None
        elif direction == 'y':
            if index:
                return current_data.y[index, :], b(current_data)[index, :]
            else:
                return None

    def lower_surface(current_data):
        index = slice_index(current_data)
        if direction == 'x':
            if index:
                return current_data.x[:, index], eta2(current_data)[:, index]
            else:
                return None
        elif direction == 'y':
            if index:
                return current_data.y[index, :], eta2(current_data)[index, :]
            else:
                return None

    def upper_surface(current_data):
        index = slice_index(current_data)
        if direction == 'x':
            if index:
                return current_data.x[:, index], eta1(current_data)[:, index]
            else:
                return None
        elif direction == 'y':
            if index:
                return current_data.y[index, :], eta1(current_data)[index, :]
            else:
                return None

    # Surfaces
    plotfigure = plotdata.new_plotfigure(name='combined_surface_%s' % figno,
                                         figno=figno)
    plotfigure.show = True
    plotfigure.kwargs = {'figsize': (6, 6)}

    # Top surface
    plotaxes = plotfigure.new_plotaxes()
    plotaxes.axescmd = 'subplot(2,1,1)'
    plotaxes.title = 'Surfaces Profile %s at %s' % (direction, slice_value)
    if multilayer_data.init_type == 2:
        plotaxes.xlimits = xlimits
    elif multilayer_data.init_type == 6:
        plotaxes.xlimits = ylimits

    plotaxes.ylimits = top_surf_zoomed

    def top_surf_afteraxes(cd):
        axes = plt.gca()
        axes.set_xlabel('')
        locs, labels = plt.xticks()
        labels = ['' for i in range(len(locs))]
        plt.xticks(locs, labels)
        axes.plot([multilayer_data.bathy_location,
                  multilayer_data.bathy_location], top_surf_zoomed, '--k')
        axes.set_ylabel('m')

    plotaxes.afteraxes = top_surf_afteraxes
    plotitem = plotaxes.new_plotitem(plot_type="1d_from_2d_data")
    plotitem.map_2d_to_1d = upper_surface
    plotitem.amr_plotstyle = ['-', '+', 'x']
    plotitem.show = True

    # Internal surface
    plotaxes = plotfigure.new_plotaxes()
    plotaxes.axescmd = 'subplot(2,1,2)'
    plotaxes.title = ''
    if multilayer_data.init_type == 2:
        plotaxes.xlimits = xlimits
    elif multilayer_data.init_type == 6:
        plotaxes.xlimits = ylimits
    plotaxes.ylimits = bottom_surf_zoomed

    def internal_surf_afteraxes(cd):
        axes = plt.gca()
        axes.set_title('')
        axes.set_ylabel('m')
        axes.subplots_adjust(hspace=0.05)
        axes.plot([multilayer_data.bathy_location,
                  multilayer_data.bathy_location], bottom_surf_zoomed, '--k')
    plotaxes.afteraxes = internal_surf_afteraxes
    plotitem = plotaxes.new_plotitem(plot_type='1d_from_2d_data')
    plotitem.map_2d_to_1d = lower_surface
    plotitem.amr_plotstyle = ['-', '+', 'x']
    plotitem.color = 'k'
    plotitem.show = True


def add_velocities_profile_plot(plot_data, slice_value, direction='x',
                                figno=130):

    def slice_index(cd):
        if cd.grid.y.lower < slice_value < cd.grid.y.upper:
            return int((slice_value - cd.grid.y.lower) / cd.dy - 0.5)
        else:
            return None

    def upper_surface(current_data):
        index = slice_index(current_data)
        if index:
            return current_data.x[:, index], eta1(current_data)[:, index]
        else:
            return None

    def top_speed(current_data):
        index = slice_index(current_data)
        if index:
            return current_data.x[:, index], water_u1(current_data)[:, index]
        else:
            return None, None

    def bottom_speed(current_data):
        index = slice_index(current_data)
        if index:
            return current_data.x[:, index], water_u2(current_data)[:, index]
        else:
            return None, None

    # Velocities
    plotfigure = plotdata.new_plotfigure(name='combined_velocities_%s'
                                         % figno, figno=figno)
    plotfigure.show = True

    # Top surface
    plotaxes = plotfigure.new_plotaxes()
    plotaxes.title = 'Velocities Profile %s at %s' % (direction, slice_value)
    if multilayer_data.init_type == 2:
        plotaxes.xlimits = xlimits
    elif multilayer_data.init_type == 6:
        plotaxes.xlimits = ylimits
    plotaxes.ylimits = velocities_zoomed

    def velocity_afteraxes(cd):
        axes = plt.gca()
        axes.set_xlabel('')
        locs, labels = plt.xticks()
        labels = ['' for i in range(len(locs))]
        plt.xticks(locs, labels)
        axes.plot([multilayer_data.bathy_location,
                  multilayer_data.bathy_location], velocities_zoomed, '--k')
        axes.set_ylabel('m/s')
    plotaxes.afteraxes = velocity_afteraxes

    plotitem = plotaxes.new_plotitem(plot_type="1d_from_2d_data")
    plotitem.map_2d_to_1d = top_speed
    plotitem.amr_plotstyle = ['-', '+', 'x']
    plotitem.show = True

    plotitem = plotaxes.new_plotitem(plot_type='1d_from_2d_data')
    plotitem.map_2d_to_1d = bottom_speed
    plotitem.amr_plotstyle = ['-', '+', 'x']
    plotitem.color = 'k'
<<<<<<< HEAD
    plotitem.show = True




def add_cross_section(plotaxes, surface):
    r""" Add cross section view of surface"""
    if surface == 1: 
        plot_eta = eta1
        clr = 'c'
        sty = 'x'
    if surface == 2: 
        plot_eta = eta2
        clr = 'b'
        sty = '+'

    def xsec(current_data):
        # Return x value and surface eta at this point, along y=0
        from pylab import find,ravel
        x = current_data.x
        y = current_data.y
        dy = current_data.dy

        ij = find((y <= dy/2.) & (y > -dy/2.))
        x_slice = ravel(x)[ij]
        eta_slice = ravel(plot_eta(current_data))[ij]
        return x_slice, eta_slice

    plotitem = plotaxes.new_plotitem(plot_type='1d_from_2d_data')
    plotitem.map_2d_to_1d = xsec
    plotitem.color = clr
    plotitem.plotstyle = sty

    plotitem.show = True

def add_land_cross_section(plotaxes):
    r""" Add cross section view of topo"""

    def plot_topo_xsec(current_data):
        from pylab import find,ravel
        x = current_data.x
        y = current_data.y
        dy = current_data.dy

        ij = find((y <= dy/2.) & (y > -dy/2.))
        x_slice = ravel(x)[ij]
        b_slice = ravel(b(current_data))[ij]
        return x_slice, b_slice

    plotitem = plotaxes.new_plotitem(plot_type='1d_from_2d_data')
    plotitem.map_2d_to_1d = plot_topo_xsec
    plotitem.color = 'g'

    plotitem.show = True






=======
    plotitem.show = True
>>>>>>> 425643e9
<|MERGE_RESOLUTION|>--- conflicted
+++ resolved
@@ -27,10 +27,15 @@
 
 # ========================================================================
 #  Data extraction routines
-<<<<<<< HEAD
-#     0    1     2     3    4     5      6     7      8      9
-#   h(1),hu(1),hv(1),h(2),hu(2),hv(2),eta(1),eta(2),wind_x,wind_y    
+#  This array contains the location of the start of each layer's data.  To
+#  access a layer's depth for instance you want to use
+#    q[layer_index[0] + 1, :, :]
+#  Momenta in the x and y directions are `+ 2` and `+ 3` respectively.
+#
+#  Note also that all layer indices are 0-indexed
 # ======================================================================== 
+layer_index = [0, 3]
+eta_index = 6
 
 
 def layered_land(surface, DRY_TOL=10**-3):
@@ -48,19 +53,6 @@
     return land
 
 def extract_eta(h,eta,DRY_TOL=10**-3):
-=======
-#  This array contains the location of the start of each layer's data.  To
-#  access a layer's depth for instance you want to use
-#    q[layer_index[0] + 1, :, :]
-#  Momenta in the x and y directions are `+ 2` and `+ 3` respectively.
-#
-#  Note also that all layer indices are 0-indexed
-layer_index = [0, 3]
-eta_index = 6
-
-
-def extract_eta(h, eta, DRY_TOL=1e-3):
->>>>>>> 425643e9
     masked_eta = numpy.ma.masked_where(numpy.abs(h) < DRY_TOL, eta)
     return masked_eta
 
@@ -212,7 +204,6 @@
 # ========================================================================
 #  Plot items
 # ========================================================================
-<<<<<<< HEAD
 def add_inundation(plotaxes,surface,bounds=None,plot_type='pcolor'):
     if plot_type == 'pcolor' or plot_type == 'imshow':
         plotitem = plotaxes.new_plotitem(plot_type='2d_pcolor')
@@ -237,17 +228,6 @@
         # elif surface == 2:
         #     plotitem.plot_var = eta2
         if bounds is not None:                
-=======
-def add_surface_elevation(plotaxes, surface, bounds=None, plot_type='pcolor'):
-    if plot_type == 'pcolor' or plot_type == 'imshow':
-        plotitem = plotaxes.new_plotitem(plot_type='2d_pcolor')
-        # plotitem.plot_var = geoplot.surface
-        if surface == 1:
-            plotitem.plot_var = eta1
-        elif surface == 2:
-            plotitem.plot_var = eta2
-        if bounds is not None:
->>>>>>> 425643e9
             plotitem.pcolor_cmin = bounds[0]
             plotitem.pcolor_cmax = bounds[1]
         plotitem.pcolor_cmap = surface_cmap
@@ -338,7 +318,6 @@
 
 
 # Land
-<<<<<<< HEAD
 def add_land(plotaxes, surface, plot_type='pcolor'):
     r"""Add plot item for land"""
     if surface == 1 or surface == 2:
@@ -367,41 +346,6 @@
             raise NotImplementedError("Plot type %s not implemented" % plot_type)
         
 def add_combined_profile_plot(plot_data,slice_value,direction='x',figno=120):
-=======
-def add_land(plotaxes, plot_type='pcolor'):
-    r"""Add plot item for land"""
-
-    if plot_type == 'pcolor':
-        plotitem = plotaxes.new_plotitem(plot_type='2d_imshow')
-        plotitem.show = True
-        plotitem.plot_var = geoplot.land
-        plotitem.imshow_cmap = land_cmap
-        plotitem.imshow_cmin = 0.0
-        plotitem.imshow_cmax = 80.0
-        plotitem.add_colorbar = False
-        plotitem.amr_celledges_show = [0] * 10
-        plotitem.amr_patchedges_show = [1] * 10
-
-    elif plot_type == 'contour':
-        plotitem = plotaxes.new_plotitem(plot_type='2d_contour')
-        plotitem.plot_var = geoplot.land
-        plotitem.contour_nlevels = 40
-        plotitem.contour_min = 0.0
-        plotitem.contour_max = 100.0
-        plotitem.amr_contour_colors = ['g']  # color on each level
-        plotitem.amr_patch_bgcolor = ['#ffeeee', '#eeeeff', '#eeffee']
-        plotitem.celledges_show = 0
-        plotitem.patchedges_show = 0
-        plotitem.show = True
-
-    else:
-        raise NotImplementedError("Plot type %s not implemented" % plot_type)
-
-
-def add_combined_profile_plot(plot_data, slice_value, direction='x',
-                              figno=120):
-
->>>>>>> 425643e9
     def slice_index(cd):
         if direction == 'x':
             if cd.grid.y.lower < slice_value < cd.grid.y.upper:
@@ -575,7 +519,6 @@
     plotitem.map_2d_to_1d = bottom_speed
     plotitem.amr_plotstyle = ['-', '+', 'x']
     plotitem.color = 'k'
-<<<<<<< HEAD
     plotitem.show = True
 
 
@@ -631,11 +574,3 @@
 
     plotitem.show = True
 
-
-
-
-
-
-=======
-    plotitem.show = True
->>>>>>> 425643e9
